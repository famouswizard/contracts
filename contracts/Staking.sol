// SPDX-License-Identifier: MIT
pragma solidity ^0.8.7;

import {IERC20} from "@openzeppelin/contracts/token/ERC20/IERC20.sol";
import {IERC1363Receiver} from "@openzeppelin/contracts/interfaces/IERC1363Receiver.sol";
import {IAccessControl, AccessControl} from "@openzeppelin/contracts/access/AccessControl.sol";

import "hardhat/console.sol";

import {StableThenToken} from "./staking/StableThenToken.sol";
import {IRewardParameters, RewardCalculator} from "./staking/RewardCalculator.sol";
import {ITalentToken} from "./TalentToken.sol";
import {ITalentFactory} from "./TalentFactory.sol";

/// Staking contract
///
/// @notice During phase 1, accepts USDT, which is automatically converted into an equivalent TAL amount.
///   Once phase 2 starts (after a TAL address has been set), only TAL deposits are accepted
///
/// @notice Staking:
///   Each stake results in minting a set supply of the corresponding talent token
///   Talent tokens are immediately transfered to the staker, and TAL is locked into the stake
///   If the amount of TAL sent corresponds to an amount of Talent Token greater than
///
/// @notice Checkpoints:
///   Any action on a stake triggers a checkpoint. Checkpoints accumulate
///   all rewards since the last checkpoint until now. A new stake amount is
///   calculated, and reward calculation starts again from the checkpoint's
///   timestamp.
///
/// @notice Unstaking:
///   By sending back an amount of talent token, you can recover an amount of
///   TAL previously staked (or earned through staking rewards), in proportion to
///   your stake and amount of talent tokens. e.g.: if you have a stake of 110 TAL
///   and have minted 2 Talent Tokens, sending 1 Talent Token gets you 55 TAL back.
///   This process also burns the sent Talent Token
///
/// @notice Re-stake:
///   Stakers can at any moment strengthen their position by sending in more TAL to an existing stake.
///   This will cause a checkpoint, accumulate rewards in the stake, and mint new Talent Token
///
/// @notice Claim rewards:
///   Stakers can, at any moment, claim whatever rewards are pending from their stake.
///   Rewards are only calculated from the moment of their last checkpoint.
///   Claiming rewards adds the calculated amount of TAL to the existing stake,
///   and mints the equivalent amount of Talent Token.
///
/// @notice Withdraw rewards:
///   Stakers can, at any moment, claim whatever rewards are pending from their stake.
///   Rewards are only calculated from the moment of their last checkpoint.
///   Withdrawing rewards sends the calculated amount of TAL to the staker's wallet.
///   No Talent Token is minted in this scenario
///
/// @notice Rewards:
///   given based on the logic from `RewardCalculator`, which
///   relies on a continuous `totalAdjustedShares` being updated on every
///   stake/withdraw. Seel `RewardCalculator` for more details
contract Staking is AccessControl, StableThenToken, RewardCalculator, IERC1363Receiver {
    //
    // Begin: Declarations
    //

    /// Details of each individual stake
    struct StakeData {
        /// Amount currently staked
        uint256 tokenAmount;
        /// Talent tokens minted as part of this stake
        uint256 talentAmount;
        /// Latest checkpoint for this stake. Staking rewards should only be
        /// calculated from this moment forward. Anything past it should already
        /// be accounted for in `tokenAmount`
        uint256 lastCheckpointAt;
        uint256 S;
    }

    /// Possible actions when a checkpoint is being triggered
    enum RewardAction {
        WITHDRAW,
        RESTAKE
    }

    //
    // Begin: Constants
    //

    bytes4 constant ERC1363_RECEIVER_RET = bytes4(keccak256("onTransferReceived(address,address,uint256,bytes)"));

    //
    // Begin: State
    //

    /// List of all stakes (investor => talent => Stake)
    mapping(address => mapping(address => StakeData)) public stakes;

    /// Talent's share of rewards, to be redeemable by each individual talent
    mapping(address => uint256) public talentRedeemableRewards;

    /// The Talent Token Factory contract (ITalentFactory)
    address public factory;

    /// The price (in USD cents) of a single TAL token
    uint256 public tokenPrice;

    /// The price (in TAL tokens) of a single Talent Token
    uint256 public talentPrice;

    /// How much stablecoin was staked, but without yet depositing the expected TAL equivalent
    ///
    /// @notice After TAL is deployed, `swapStableForToken(uint256)` needs to be
    /// called by an admin, to withdraw any stable coin stored in the contract,
    /// and replace it with the TAL equivalent
    uint256 public totalStableStored;

    // How much TAL is currently staked (not including rewards)
    uint256 public totalTokensStaked;

    /// Sum of sqrt(tokenAmount) for each stake
    /// Used to compute adjusted reward values
    uint256 public override(IRewardParameters) totalAdjustedShares;

    // How much TAL is to be given in rewards
    uint256 public immutable override(IRewardParameters) rewardsMax;

    // How much TAL has already been given/reserved in rewards
    uint256 public override(IRewardParameters) rewardsGiven;

    /// Start date for staking period
    uint256 public immutable override(IRewardParameters) start;

    /// End date for staking period
    uint256 public immutable override(IRewardParameters) end;

    uint256 public S;
    uint256 public SAt;

    /// re-entrancy guard for `updatesAdjustedShares`
    bool private isAlreadyUpatingAdjustedShares;

    //
    // Begin: Events
    //

    // emitted when a new stake is created
    event Stake(address indexed owner, address indexed talentToken, uint256 talAmount, bool stable);

    // emitte when stake rewards are reinvested into the stake
    event RewardClaim(address indexed owner, address indexed talentToken, uint256 stakerReward, uint256 talentReward);

    // emitted when stake rewards are withdrawn
    event RewardWithdrawal(
        address indexed owner,
        address indexed talentToken,
        uint256 stakerReward,
        uint256 talentReward
    );

    // emitted when a talent withdraws his share of rewards
    event TalentRewardWithdrawal(address indexed talentToken, address indexed talentTokenWallet, uint256 reward);

    // emitted when a withdrawal is made from an existing stake
    event Unstake(address indexed owner, address indexed talentToken, uint256 talAmount);

    //
    // Begin: Implementation
    //

    /// @param _start Timestamp at which staking begins
    /// @param _end Timestamp at which staking ends
    /// @param _rewardsMax Total amount of TAL to be given in rewards
    /// @param _stableCoin The USD-pegged stable-coin contract to use
    /// @param _factory ITalentFactory instance
    /// @param _tokenPrice The price of a tal token in the give stable-coin (50 means 1 TAL = 0.50USD)
    /// @param _talentPrice The price of a talent token in TAL (50 means 1 Talent Token = 50 TAL)
    constructor(
        uint256 _start,
        uint256 _end,
        uint256 _rewardsMax,
        address _stableCoin,
        address _factory,
        uint256 _tokenPrice,
        uint256 _talentPrice
    ) StableThenToken(_stableCoin) {
        require(_tokenPrice > 0, "_tokenPrice cannot be 0");
        require(_talentPrice > 0, "_talentPrice cannot be 0");

        start = _start;
        end = _end;
        rewardsMax = _rewardsMax;
        factory = _factory;
        tokenPrice = _tokenPrice;
        talentPrice = _talentPrice;
        SAt = _start;

        _setupRole(DEFAULT_ADMIN_ROLE, msg.sender);
    }

    /// Creates a new stake from an amount of stable coin.
    /// The USD amount will be converted to the equivalent amount in TAL, according to the pre-determined rate
    ///
    /// @param _amount The amount of stable coin to stake
    /// @return true if operation succeeds
    ///
    /// @notice The contract must be previously approved to spend _amount on behalf of `msg.sender`
    function stakeStable(address _talent, uint256 _amount)
        public
        onlyWhileStakingEnabled
        stablePhaseOnly
        updatesAdjustedShares(msg.sender, _talent)
        returns (bool)
    {
        require(_amount > 0, "amount cannot be zero");

        uint256 tokenAmount = convertUsdToToken(_amount);

        totalStableStored += _amount;

        _checkpointAndStake(msg.sender, _talent, tokenAmount);

        IERC20(stableCoin).transferFrom(msg.sender, address(this), _amount);

        emit Stake(msg.sender, _talent, tokenAmount, true);

        return true;
    }

    /// Redeems rewards since last checkpoint, and reinvests them in the stake
    ///
    /// @param _talent talent token of the stake to process
    /// @return true if operation succeeds
<<<<<<< HEAD
    /// TODO test this
    function claimRewards(address _talent) public updatesAdjustedShares(msg.sender, _talent) returns (bool) {
        _updateS();
=======
    function claimRewards(address _talent)
        public
        tokenPhaseOnly
        updatesAdjustedShares(msg.sender, _talent)
        returns (bool)
    {
>>>>>>> 2f67b82c
        _checkpoint(msg.sender, _talent, RewardAction.RESTAKE);

        return true;
    }

    /// Redeems rewards since last checkpoint, and withdraws them to the owner's wallet
    ///
    /// @param _talent talent token of the stake to process
    /// @return true if operation succeeds
    function withdrawRewards(address _talent)
        public
        tokenPhaseOnly
        updatesAdjustedShares(msg.sender, _talent)
        returns (bool)
    {
        _updateS();
        _checkpoint(msg.sender, _talent, RewardAction.WITHDRAW);

        return true;
    }

    /// Redeems a talent's share of the staking rewards
    ///
    /// @notice When stakers claim rewards, a share of those is reserved for
    ///   the talent to redeem for himself through this function
    ///
    /// @param _talent The talent token from which rewards are to be claimed
    /// @return true if operation succeeds
    function withdrawTalentRewards(address _talent) public tokenPhaseOnly returns (bool) {
        // only the talent himself can redeem their own rewards
        require(msg.sender == ITalentToken(_talent).talent(), "only the talent can withdraw their own shares");

        uint256 amount = talentRedeemableRewards[_talent];
        console.log(amount);

        IERC20(token).transfer(msg.sender, amount);

        talentRedeemableRewards[_talent] = 0;

        return true;
    }

    /// Calculates stable coin balance of the contract
    ///
    /// @return the stable coin balance
    function stableCoinBalance() public view returns (uint256) {
        return IERC20(stableCoin).balanceOf(address(this));
    }

    /// Calculates TAL token balance of the contract
    ///
    /// @return the amount of TAL tokens
    function tokenBalance() public view returns (uint256) {
        return IERC20(token).balanceOf(address(this));
    }

    /// Queries how much TAL can currently be staked on a given talent token
    ///
    /// @notice The limit of this value is enforced by the tokens' `mintingAvailability()`
    ///   (see `TalentToken` contract)
    ///
    /// @notice Stakes that exceed this amount will be rejected
    ///
    /// @param _talent Talent token to query
    /// @return How much TAL can be staked on the given talent token, before depleting minting supply
    function stakeAvailability(address _talent) public view returns (uint256) {
        require(_isTalentToken(_talent), "not a valid talent token");

        uint256 talentAmount = ITalentToken(_talent).mintingAvailability();

        return convertTalentToToken(talentAmount);
    }

    /// Deposits TAL in exchange for the equivalent amount of stable coin stored in the contract
    ///
    /// @notice Meant to be used by the contract owner to retrieve stable coin
    /// from phase 1, and provide the equivalent TAL amount expected from stakers
    ///
    /// @param _stableAmount amount of stable coin to be retrieved.
    ///
    /// @notice Corresponding TAL amount will be enforced based on the set price
    function swapStableForToken(uint256 _stableAmount) public onlyRole(DEFAULT_ADMIN_ROLE) tokenPhaseOnly {
        require(_stableAmount <= totalStableStored, "not enough stable coin left in the contract");

        uint256 tokenAmount = convertUsdToToken(_stableAmount);
        totalStableStored -= _stableAmount;

        IERC20(token).transferFrom(msg.sender, address(this), tokenAmount);
        IERC20(stableCoin).transfer(msg.sender, _stableAmount);
    }

    //
    // Begin: IERC1363Receiver
    //

    function onTransferReceived(
        address, // _operator
        address _sender,
        uint256 _amount,
        bytes calldata data
    ) external override(IERC1363Receiver) onlyWhileStakingEnabled returns (bytes4) {
        if (_isToken(msg.sender)) {
            // if input is TAL, this is a stake since TAL deposits are enabled when
            // `setToken` is called, no additional check for `tokenPhaseOnly` is
            // necessary here
            address talent = bytesToAddress(data);

            _checkpointAndStake(_sender, talent, _amount);

            emit Stake(_sender, talent, _amount, false);

            return ERC1363_RECEIVER_RET;
        } else if (_isTalentToken(msg.sender)) {
            require(_isTokenSet(), "TAL token not yet set. Refund not possible");

            // if it's a registered Talent Token, this is a refund
            address talent = msg.sender;

            uint256 tokenAmount = _checkpointAndUnstake(_sender, talent, _amount);

            console.log(tokenAmount / 1e18);
            emit Unstake(_sender, talent, tokenAmount);

            return ERC1363_RECEIVER_RET;
        } else {
            revert("Unrecognized ERC1363 token received");
        }
    }

    function _isToken(address _address) internal view returns (bool) {
        return _address == token;
    }

    function _isTalentToken(address _address) internal view returns (bool) {
        return ITalentFactory(factory).isTalentToken(_address);
    }

    //
    // End: IERC1363Receivber
    //

    //
    // Begin: IRewardParameters
    //

    function totalShares() public view override(IRewardParameters) returns (uint256) {
        return totalTokensStaked;
    }

    function rewardsLeft() public view override(IRewardParameters) returns (uint256) {
        return rewardsMax - rewardsGiven;
    }

    //
    // End: IRewardParameters
    //

    //
    // Private Interface
    //

    /// Creates a checkpoint, and then stakes adds the given TAL amount to the stake,
    ///   minting Talent token in the process
    ///
    /// @dev This function assumes tokens have been previously transfered by
    ///   the caller function or via `ERC1363Receiver` or `stableStake`
    ///
    /// @param _owner Owner of the stake
    /// @param _talent Talent token to stake on
    /// @param _tokenAmount TAL amount to stake
    function _checkpointAndStake(
        address _owner,
        address _talent,
        uint256 _tokenAmount
    ) private updatesAdjustedShares(_owner, _talent) {
        require(_isTalentToken(_talent), "not a valid talent token");
        require(_tokenAmount > 0, "amount cannot be zero");

        _checkpoint(_owner, _talent, RewardAction.RESTAKE);
        _stake(_owner, _talent, _tokenAmount);
    }

    /// Creates a checkpoint, and then unstakes the given TAL amount,
    ///   burning Talent token in the process
    ///
    /// @dev This function assumes tokens have been previously transfered by
    ///   the caller function or via `ERC1363Receiver` or `stableStake`
    ///
    /// @param _owner Owner of the stake
    /// @param _talent Talent token to unstake from
    /// @param _talentAmount Talent token amount to unstake
    function _checkpointAndUnstake(
        address _owner,
        address _talent,
        uint256 _talentAmount
    ) private updatesAdjustedShares(_owner, _talent) returns (uint256) {
        require(_isTalentToken(_talent), "not a valid talent token");

        _checkpoint(_owner, _talent, RewardAction.RESTAKE);

        StakeData storage stake = stakes[_owner][_talent];

        require(stake.lastCheckpointAt > 0, "stake does not exist");
        require(stake.talentAmount >= _talentAmount);

        // calculate TAL amount proportional to how many talent tokens are
        // being deposited if stake has 100 deposited TAL + 1 TAL earned from
        // rewards, then returning 1 Talent Token should result in 50.5 TAL
        // being returned, instead of the 50 that would be given under the set
        // exchange rate
        uint256 proportion = (_talentAmount * MUL) / stake.talentAmount;
        uint256 tokenAmount = (stake.tokenAmount * proportion) / MUL;

        require(IERC20(token).balanceOf(address(this)) >= tokenAmount, "not enough TAL to fulfill request");

        stake.talentAmount -= _talentAmount;
        stake.tokenAmount -= tokenAmount;
        totalTokensStaked -= tokenAmount;

        _updateS();
        _burnTalent(_talent, _talentAmount);
        _withdrawToken(_owner, tokenAmount);

        return tokenAmount;
    }

    /// Adds the given TAL amount to the stake, minting Talent token in the process
    ///
    /// @dev This function assumes tokens have been previously transfered by
    ///   the caller function or via `ERC1363Receiver` or `stableStake`
    ///
    /// @param _owner Owner of the stake
    /// @param _talent Talent token to stake on
    /// @param _tokenAmount TAL amount to stake
    function _stake(
        address _owner,
        address _talent,
        uint256 _tokenAmount
    ) private {
        uint256 talentAmount = convertTokenToTalent(_tokenAmount);

        StakeData storage stake = stakes[_owner][_talent];

        stake.tokenAmount += _tokenAmount;
        stake.talentAmount += talentAmount;

        totalTokensStaked += _tokenAmount;

        _mintTalent(_owner, _talent, talentAmount);
        _updateS();
    }

    /// Performs a new checkpoint for a given stake
    ///
    /// Calculates all pending rewards since the last checkpoint, and accumulates them
    /// @param _owner Owner of the stake
    /// @param _talent Talent token staked
    /// @param _action Whether to withdraw or restake rewards
    function _checkpoint(
        address _owner,
        address _talent,
        RewardAction _action
    ) private updatesAdjustedShares(_owner, _talent) {
        StakeData storage stake = stakes[_owner][_talent];

        // if the talent token has been fully minted, rewards can only be
        // considered up until that timestamp so end date of reward is
        // truncated in that case
        //
        // this will enforce that rewards past this checkpoint will always be
        // 0, effectively ending the stake
        uint256 mintingFinishedAt = ITalentToken(_talent).mintingFinishedAt();
        uint256 rewardsUntil = (mintingFinishedAt > 0) ? mintingFinishedAt : block.timestamp;

        // calculate rewards since last checkpoint
        address talentAddress = ITalentToken(_talent).talent();
        uint256 talentBalance = IERC20(_talent).balanceOf(talentAddress);

        // (uint256 stakerRewards, uint256 talentRewards) = calculateReward(
        //     stake.tokenAmount,
        //     stake.lastCheckpointAt,
        //     rewardsUntil,
        //     stake.talentAmount,
        //     talentBalance
        // );

        uint256 rewardsTotal = stake.tokenAmount * (S - stake.S);
        stake.S = S;

        uint256 stakerRewards = rewardsTotal;
        uint256 talentRewards = 0;

        if (stake.talentAmount > 0) {
            console.log("claiming");
            console.log(rewardsLeft() / 1e18);
            console.log(stake.talentAmount / 1e18);
            console.log(talentBalance / 1e18);
            console.log(stakerRewards / 1e18);
        }

        console.log("");

        rewardsGiven += stakerRewards + talentRewards;
        stake.lastCheckpointAt = block.timestamp;

        talentRedeemableRewards[_talent] += talentRewards;

        if (_action == RewardAction.WITHDRAW) {
            IERC20(token).transfer(_owner, stakerRewards);

            emit RewardWithdrawal(_owner, _talent, stakerRewards, talentRewards);
        } else if (_action == RewardAction.RESTAKE) {
            // truncate rewards to stake to the maximum stake availability
            uint256 availability = stakeAvailability(_talent);
            uint256 rewardsToStake = (availability > stakerRewards) ? stakerRewards : availability;

            _stake(_owner, _talent, rewardsToStake);

            emit RewardClaim(_owner, _talent, rewardsToStake, talentRewards);
        } else {
            revert("Unrecognized checkpoint action");
        }
    }

    function _updateS() private {
        S = S + (calculateGlobalReward(SAt, block.timestamp)) / totalTokensStaked;
        SAt = block.timestamp;
    }

    /// mints a given amount of a given talent token
    /// to be used within a staking update (re-stake or new deposit)
    ///
    /// @notice The staking update itself is assumed to happen on the caller
    function _mintTalent(
        address _owner,
        address _talent,
        uint256 _amount
    ) private {
        ITalentToken(_talent).mint(_owner, _amount);
    }

    /// burns a given amount of a given talent token
    /// to be used within a staking update (withdrawal or refund)
    ///
    /// @notice The staking update itself is assumed to happen on the caller
    ///
    /// @notice Since withdrawal functions work via ERC1363 and receive the
    /// Talent token prior to calling `onTransferReceived`, /   by this point,
    /// the contract is the owner of the tokens to be burnt, not the owner
    function _burnTalent(address _talent, uint256 _amount) private {
        ITalentToken(_talent).burn(address(this), _amount);
    }

    /// returns a given amount of TAL to an owner
    function _withdrawToken(address _owner, uint256 _amount) private {
        IERC20(token).transfer(_owner, _amount);
    }

    modifier updatesAdjustedShares(address _owner, address _talent) {
        if (isAlreadyUpatingAdjustedShares) {
            // works like a re-entrancy guard, to prevent sqrt calculations
            // from happening twice
            _;
        } else {
            isAlreadyUpatingAdjustedShares = true;
            // calculate current adjusted shares for this stake
            // we don't deduct it directly because other computations wrapped by this modifier depend on the original value
            // (e.g. reward calculation)
            // therefore, we just keep track of it, and do a final update to the stored value at the end;
            // temporarily deduct from adjusted shares
            uint256 toDeduct = sqrt(stakes[_owner][_talent].tokenAmount);

            _;

            // calculated adjusted shares again, now with rewards included, and
            // excluding the previously computed amount to be deducted
            // (replaced by the new one)
            totalAdjustedShares = totalAdjustedShares + sqrt(stakes[_owner][_talent].tokenAmount) - toDeduct;
            isAlreadyUpatingAdjustedShares = false;
        }
    }

    modifier onlyWhileStakingEnabled() {
        require(block.timestamp >= start, "staking period not yet started");
        require(block.timestamp <= end, "staking period already finished");
        _;
    }

    /// Converts a given USD amount to TAL
    ///
    /// @param _usd The amount of USD, in cents, to convert
    /// @return The converted TAL amount
    function convertUsdToToken(uint256 _usd) public view returns (uint256) {
        return (_usd / tokenPrice) * 1 ether;
    }

    /// Converts a given TAL amount to a Talent Token amount
    ///
    /// @param _tal The amount of TAL to convert
    /// @return The converted Talent Token amount
    function convertTokenToTalent(uint256 _tal) public view returns (uint256) {
        return (_tal / talentPrice) * 1 ether;
    }

    /// Converts a given Talent Token amount to TAL
    ///
    /// @param _talent The amount of Talent Tokens to convert
    /// @return The converted TAL amount
    function convertTalentToToken(uint256 _talent) public view returns (uint256) {
        return (_talent * talentPrice) / 1 ether;
    }

    /// Converts a given USD amount to Talent token
    ///
    /// @param _usd The amount of USD, in cents, to convert
    /// @return The converted Talent token amount
    function convertUsdToTalent(uint256 _usd) public view returns (uint256) {
        return convertTokenToTalent(convertUsdToToken(_usd));
    }

    /// Converts a byte sequence to address
    ///
    /// @dev This function requires the byte sequence to have 20 bytes of length
    ///
    /// @dev I didn't understand why using `calldata` instead of `memory` doesn't work,
    ///   or what would be the correct assembly to work with it.
    function bytesToAddress(bytes memory bs) private pure returns (address addr) {
        require(bs.length == 20, "invalid data length for address");

        assembly {
            addr := mload(add(bs, 20))
        }
    }
}<|MERGE_RESOLUTION|>--- conflicted
+++ resolved
@@ -227,18 +227,12 @@
     ///
     /// @param _talent talent token of the stake to process
     /// @return true if operation succeeds
-<<<<<<< HEAD
-    /// TODO test this
-    function claimRewards(address _talent) public updatesAdjustedShares(msg.sender, _talent) returns (bool) {
-        _updateS();
-=======
     function claimRewards(address _talent)
         public
         tokenPhaseOnly
         updatesAdjustedShares(msg.sender, _talent)
         returns (bool)
     {
->>>>>>> 2f67b82c
         _checkpoint(msg.sender, _talent, RewardAction.RESTAKE);
 
         return true;
@@ -254,7 +248,6 @@
         updatesAdjustedShares(msg.sender, _talent)
         returns (bool)
     {
-        _updateS();
         _checkpoint(msg.sender, _talent, RewardAction.WITHDRAW);
 
         return true;
@@ -272,7 +265,6 @@
         require(msg.sender == ITalentToken(_talent).talent(), "only the talent can withdraw their own shares");
 
         uint256 amount = talentRedeemableRewards[_talent];
-        console.log(amount);
 
         IERC20(token).transfer(msg.sender, amount);
 
@@ -359,7 +351,6 @@
 
             uint256 tokenAmount = _checkpointAndUnstake(_sender, talent, _amount);
 
-            console.log(tokenAmount / 1e18);
             emit Unstake(_sender, talent, tokenAmount);
 
             return ERC1363_RECEIVER_RET;
@@ -390,6 +381,26 @@
 
     function rewardsLeft() public view override(IRewardParameters) returns (uint256) {
         return rewardsMax - rewardsGiven;
+    }
+
+    // TODO move this up
+    bool disabled;
+
+    // TODO setup admin role
+    function disable() public onlyRole(...) {
+        _updateS();
+        disabled = true;
+    }
+
+    function availableAfterDisable() public view returns (uint256) {
+        if(!disabled) {
+            return 0;
+        }
+
+        uint256 reservedTAL = (sqrt(totalTokensStaked - rewardsGiven) * (S - 0)) / MUL;
+        uint256 availableTAL = this.rewardsMax() - reservedTAL;
+
+        return availableTAL;
     }
 
     //
@@ -458,7 +469,6 @@
         stake.tokenAmount -= tokenAmount;
         totalTokensStaked -= tokenAmount;
 
-        _updateS();
         _burnTalent(_talent, _talentAmount);
         _withdrawToken(_owner, tokenAmount);
 
@@ -488,7 +498,15 @@
         totalTokensStaked += _tokenAmount;
 
         _mintTalent(_owner, _talent, talentAmount);
-        _updateS();
+    }
+
+    struct CheckpointCalc {
+        uint256 mintingFinishedAt;
+        uint256 rewardsUnit;
+        uint256 rewardsTotal;
+        uint256 stakerRewards;
+        uint256 talentBalance;
+        uint256 talentReward;
     }
 
     /// Performs a new checkpoint for a given stake
@@ -504,69 +522,81 @@
     ) private updatesAdjustedShares(_owner, _talent) {
         StakeData storage stake = stakes[_owner][_talent];
 
+        _updateS();
+
+        CheckpointCalc memory calc;
+
         // if the talent token has been fully minted, rewards can only be
         // considered up until that timestamp so end date of reward is
         // truncated in that case
         //
         // this will enforce that rewards past this checkpoint will always be
         // 0, effectively ending the stake
-        uint256 mintingFinishedAt = ITalentToken(_talent).mintingFinishedAt();
-        uint256 rewardsUntil = (mintingFinishedAt > 0) ? mintingFinishedAt : block.timestamp;
+        calc.mintingFinishedAt = ITalentToken(_talent).mintingFinishedAt();
+        // calc.rewardsUntil = (calc.mintingFinishedAt > 0) ? calc.mintingFinishedAt : block.timestamp;
 
         // calculate rewards since last checkpoint
         address talentAddress = ITalentToken(_talent).talent();
-        uint256 talentBalance = IERC20(_talent).balanceOf(talentAddress);
-
-        // (uint256 stakerRewards, uint256 talentRewards) = calculateReward(
-        //     stake.tokenAmount,
-        //     stake.lastCheckpointAt,
-        //     rewardsUntil,
-        //     stake.talentAmount,
-        //     talentBalance
-        // );
-
-        uint256 rewardsTotal = stake.tokenAmount * (S - stake.S);
-        stake.S = S;
-
-        uint256 stakerRewards = rewardsTotal;
-        uint256 talentRewards = 0;
-
-        if (stake.talentAmount > 0) {
-            console.log("claiming");
-            console.log(rewardsLeft() / 1e18);
-            console.log(stake.talentAmount / 1e18);
-            console.log(talentBalance / 1e18);
-            console.log(stakerRewards / 1e18);
-        }
-
-        console.log("");
+        calc.talentBalance = IERC20(_talent).balanceOf(talentAddress);
+
+        (uint256 stakerRewards, uint256 talentRewards) = calculateReward(
+            stake.tokenAmount,
+            stake.S,
+            S,
+            stake.talentAmount,
+            calc.talentBalance
+        );
+
 
         rewardsGiven += stakerRewards + talentRewards;
         stake.lastCheckpointAt = block.timestamp;
+        stake.S = S;
 
         talentRedeemableRewards[_talent] += talentRewards;
 
         if (_action == RewardAction.WITHDRAW) {
             IERC20(token).transfer(_owner, stakerRewards);
-
             emit RewardWithdrawal(_owner, _talent, stakerRewards, talentRewards);
         } else if (_action == RewardAction.RESTAKE) {
             // truncate rewards to stake to the maximum stake availability
             uint256 availability = stakeAvailability(_talent);
             uint256 rewardsToStake = (availability > stakerRewards) ? stakerRewards : availability;
+            uint256 rewardsToWithdraw = stakerRewards - rewardsToStake;
 
             _stake(_owner, _talent, rewardsToStake);
-
             emit RewardClaim(_owner, _talent, rewardsToStake, talentRewards);
+
+            // TODO test
+            if (rewardsToStake > 0) {
+                IERC20(token).transfer(_owner, stakerRewards);
+                emit RewardWithdrawal(_owner, _talent, stakerRewards, talentRewards);
+            }
         } else {
             revert("Unrecognized checkpoint action");
         }
     }
 
     function _updateS() private {
-        S = S + (calculateGlobalReward(SAt, block.timestamp)) / totalTokensStaked;
+        if (disabled) {
+            return;
+        }
+
+        if (totalTokensStaked == 0) {
+            return;
+        }
+
+        S = S + (calculateGlobalReward(SAt, block.timestamp)) / totalAdjustedShares;
         SAt = block.timestamp;
     }
+
+    // function disable() {
+    //     _updateS();
+    //     disable = true;
+    //     totalSharesWhenDisable = totalTokensStaked;
+
+    //     reservedTAL = (sqrt(totalSharesWhenDisable) * (S - 0)) / MUL;
+    //     availableTAL = rewardsMax() - reservedTAL;
+    // }
 
     /// mints a given amount of a given talent token
     /// to be used within a staking update (re-stake or new deposit)
